{
  "name": "tauri-vscode",
  "publisher": "tauri-apps",
  "displayName": "Tauri",
  "description": "Enhances the experience of Tauri apps development",
  "icon": "assets/icon.png",
  "bugs": {
    "url": "https://github.com/tauri-apps/tauri-vscode/issues",
    "email": "smcbreen@microsoft.com"
  },
  "repository": {
    "type": "git",
    "url": "https://github.com/tauri-apps/tauri-vscode.git"
  },
  "version": "0.0.3",
  "engines": {
    "vscode": "^1.46.0"
  },
  "categories": [
    "Other"
  ],
  "activationEvents": [
    "workspaceContains:**/tauri.conf.json",
    "onCommand:tauri.init",
    "onCommand:tauri.dev",
    "onCommand:tauri.build",
    "onCommand:tauri.build-debug"
  ],
  "main": "./out/extension.js",
  "contributes": {
    "jsonValidation": [
      {
        "fileMatch": "tauri.conf.json",
        "url": "https://raw.githubusercontent.com/tauri-apps/tauri/dev/cli/tauri.js/src/types/config.schema.json"
      }
    ],
    "commands": [
      {
        "command": "tauri.init",
        "title": "Init",
        "category": "Tauri"
      },
      {
        "command": "tauri.dev",
        "title": "Dev",
        "category": "Tauri"
      },
      {
        "command": "tauri.build",
        "title": "Build",
        "category": "Tauri"
      },
      {
        "command": "tauri.build-debug",
        "title": "Build with debug",
        "category": "Tauri"
      }
    ]
  },
  "scripts": {
    "vscode:prepublish": "yarn run compile",
    "compile": "tsc -p ./",
    "lint": "eslint src --ext ts",
    "watch": "tsc -watch -p ./",
    "pretest": "yarn run compile && yarn run lint",
    "test": "node ./out/test/runTest.js"
  },
  "devDependencies": {
    "@types/glob": "7.1.3",
<<<<<<< HEAD
    "@types/mocha": "8.0.0",
    "@types/node": "13.13.14",
    "@types/vscode": "1.47.0",
    "@typescript-eslint/eslint-plugin": "4.6.0",
    "@typescript-eslint/parser": "4.6.0",
    "eslint": "7.5.0",
    "mocha": "8.0.1",
    "typescript": "3.9.7",
    "vscode-test": "1.4.0"
=======
    "@types/mocha": "8.2.0",
    "@types/node": "13.13.41",
    "@types/vscode": "1.53.0",
    "@typescript-eslint/eslint-plugin": "3.7.0",
    "@typescript-eslint/parser": "3.7.0",
    "eslint": "7.19.0",
    "mocha": "8.3.0",
    "typescript": "3.9.9",
    "vscode-test": "1.5.0"
>>>>>>> ce116b5a
  },
  "dependencies": {
    "glob": "7.1.6",
    "run-in-terminal": "^0.0.3"
  }
}<|MERGE_RESOLUTION|>--- conflicted
+++ resolved
@@ -67,27 +67,15 @@
   },
   "devDependencies": {
     "@types/glob": "7.1.3",
-<<<<<<< HEAD
-    "@types/mocha": "8.0.0",
-    "@types/node": "13.13.14",
-    "@types/vscode": "1.47.0",
-    "@typescript-eslint/eslint-plugin": "4.6.0",
-    "@typescript-eslint/parser": "4.6.0",
-    "eslint": "7.5.0",
-    "mocha": "8.0.1",
-    "typescript": "3.9.7",
-    "vscode-test": "1.4.0"
-=======
     "@types/mocha": "8.2.0",
     "@types/node": "13.13.41",
     "@types/vscode": "1.53.0",
-    "@typescript-eslint/eslint-plugin": "3.7.0",
-    "@typescript-eslint/parser": "3.7.0",
+    "@typescript-eslint/eslint-plugin": "4.6.0",
+    "@typescript-eslint/parser": "4.6.0",
     "eslint": "7.19.0",
     "mocha": "8.3.0",
     "typescript": "3.9.9",
     "vscode-test": "1.5.0"
->>>>>>> ce116b5a
   },
   "dependencies": {
     "glob": "7.1.6",
