{
	"name": "tauri-vscode",
	"publisher": "tauri-apps",
	"displayName": "Tauri",
	"description": "Enhances the experience of Tauri apps development",
	"icon": "assets/icon.png",
	"bugs": {
		"url": "https://github.com/tauri-apps/tauri-vscode/issues",
		"email": "smcbreen@microsoft.com"
	},
	"repository": {
		"type": "git",
		"url": "https://github.com/tauri-apps/tauri-vscode.git"
	},
	"version": "0.0.1",
	"engines": {
		"vscode": "^1.46.0"
	},
	"categories": [
		"Other"
	],
	"activationEvents": [
		"workspaceContains:**/tauri.conf.json",
		"onCommand:tauri.init",
		"onCommand:tauri.dev",
		"onCommand:tauri.build",
		"onCommand:tauri.build-debug"
	],
	"main": "./out/extension.js",
	"contributes": {
		"jsonValidation": [
			{
				"fileMatch": "tauri.conf.json",
				"url": "https://raw.githubusercontent.com/tauri-apps/tauri/dev/cli/tauri.js/src/types/config.schema.json"
			}
		],
		"commands": [
			{
				"command": "tauri.init",
				"title": "Init",
				"category": "Tauri"
			},
			{
				"command": "tauri.dev",
				"title": "Dev",
				"category": "Tauri"
			},
			{
				"command": "tauri.build",
				"title": "Build",
				"category": "Tauri"
			},
			{
				"command": "tauri.build-debug",
				"title": "Build with debug",
				"category": "Tauri"
			}
		]
	},
	"scripts": {
		"vscode:prepublish": "yarn run compile",
		"compile": "tsc -p ./",
		"lint": "eslint src --ext ts",
		"watch": "tsc -watch -p ./",
		"pretest": "yarn run compile && yarn run lint",
		"test": "node ./out/test/runTest.js"
	},
	"devDependencies": {
<<<<<<< HEAD
		"@types/glob": "7.1.2",
		"@types/mocha": "7.0.2",
		"@types/node": "13.13.12",
		"@types/vscode": "1.46.0",
		"@typescript-eslint/eslint-plugin": "2.34.0",
		"@typescript-eslint/parser": "2.34.0",
		"eslint": "6.8.0",
		"glob": "7.1.6",
		"mocha": "7.2.0",
		"typescript": "3.9.6",
		"vscode-test": "1.4.0"
=======
		"@types/glob": "^7.1.1",
		"@types/mocha": "^7.0.2",
		"@types/node": "^13.11.0",
		"@types/vscode": "^1.46.0",
		"@typescript-eslint/eslint-plugin": "^2.30.0",
		"@typescript-eslint/parser": "^2.30.0",
		"eslint": "^6.8.0",
		"mocha": "^7.1.2",
		"typescript": "^3.8.3",
		"vscode-test": "^1.3.0"
>>>>>>> 06e93335
	},
	"dependencies": {
		"glob": "^7.1.6",
		"run-in-terminal": "^0.0.3"
	}
}<|MERGE_RESOLUTION|>--- conflicted
+++ resolved
@@ -66,7 +66,6 @@
 		"test": "node ./out/test/runTest.js"
 	},
 	"devDependencies": {
-<<<<<<< HEAD
 		"@types/glob": "7.1.2",
 		"@types/mocha": "7.0.2",
 		"@types/node": "13.13.12",
@@ -78,18 +77,6 @@
 		"mocha": "7.2.0",
 		"typescript": "3.9.6",
 		"vscode-test": "1.4.0"
-=======
-		"@types/glob": "^7.1.1",
-		"@types/mocha": "^7.0.2",
-		"@types/node": "^13.11.0",
-		"@types/vscode": "^1.46.0",
-		"@typescript-eslint/eslint-plugin": "^2.30.0",
-		"@typescript-eslint/parser": "^2.30.0",
-		"eslint": "^6.8.0",
-		"mocha": "^7.1.2",
-		"typescript": "^3.8.3",
-		"vscode-test": "^1.3.0"
->>>>>>> 06e93335
 	},
 	"dependencies": {
 		"glob": "^7.1.6",
