{
	"name": "tauri-vscode",
	"publisher": "tauri-apps",
	"displayName": "Tauri",
	"description": "Enhances the experience of Tauri apps development",
	"icon": "assets/icon.png",
	"bugs": {
		"url": "https://github.com/tauri-apps/tauri-vscode/issues",
		"email": "smcbreen@microsoft.com"
	},
	"repository": {
		"type": "git",
		"url": "https://github.com/tauri-apps/tauri-vscode.git"
	},
	"version": "0.0.2",
	"engines": {
		"vscode": "^1.46.0"
	},
	"categories": [
		"Other"
	],
	"activationEvents": [
		"workspaceContains:**/tauri.conf.json",
		"onCommand:tauri.init",
		"onCommand:tauri.dev",
		"onCommand:tauri.build",
		"onCommand:tauri.build-debug"
	],
	"main": "./out/extension.js",
	"contributes": {
		"jsonValidation": [{
			"fileMatch": "tauri.conf.json",
			"url": "https://raw.githubusercontent.com/tauri-apps/tauri/dev/cli/tauri.js/src/types/config.schema.json"
		}],
		"commands": [{
				"command": "tauri.init",
				"title": "Init",
				"category": "Tauri"
			},
			{
				"command": "tauri.dev",
				"title": "Dev",
				"category": "Tauri"
			},
			{
				"command": "tauri.build",
				"title": "Build",
				"category": "Tauri"
			},
			{
				"command": "tauri.build-debug",
				"title": "Build with debug",
				"category": "Tauri"
			}
		]
	},
	"scripts": {
		"vscode:prepublish": "yarn run compile",
		"compile": "tsc -p ./",
		"lint": "eslint src --ext ts",
		"watch": "tsc -watch -p ./",
		"pretest": "yarn run compile && yarn run lint",
		"test": "node ./out/test/runTest.js"
	},
	"devDependencies": {
		"@types/glob": "7.1.3",
		"@types/mocha": "8.0.0",
<<<<<<< HEAD
		"@types/node": "13.13.14",
		"@types/vscode": "1.46.0",
=======
		"@types/node": "13.13.12",
		"@types/vscode": "1.47.0",
>>>>>>> 9200d923
		"@typescript-eslint/eslint-plugin": "3.6.1",
		"@typescript-eslint/parser": "3.6.1",
		"eslint": "7.4.0",
		"mocha": "8.0.1",
		"typescript": "3.9.6",
		"vscode-test": "1.4.0"
	},
	"dependencies": {
		"glob": "7.1.6",
		"run-in-terminal": "^0.0.3"
	}
}<|MERGE_RESOLUTION|>--- conflicted
+++ resolved
@@ -65,13 +65,8 @@
 	"devDependencies": {
 		"@types/glob": "7.1.3",
 		"@types/mocha": "8.0.0",
-<<<<<<< HEAD
 		"@types/node": "13.13.14",
-		"@types/vscode": "1.46.0",
-=======
-		"@types/node": "13.13.12",
 		"@types/vscode": "1.47.0",
->>>>>>> 9200d923
 		"@typescript-eslint/eslint-plugin": "3.6.1",
 		"@typescript-eslint/parser": "3.6.1",
 		"eslint": "7.4.0",
